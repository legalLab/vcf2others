#' @title vcf_sub_loci
#' @description randomly subsets vcfR format data to # of loci
#' @author Tomas Hrbek January 2023
#'
#' @param vcf -> vcfR object
#' @param n_loci -> number of loci to subset (numeric)
#' @export
#' @return subsetted vcfR object
#'
#' @details
#' This function subsets the vcfR object to specific # of loci, returning new vcfR object
#'
#' @examples
#' vcf_sub_loci(vcf = my_vcf, n_loci = n_loci)
#' vcf_sub_loci(my_vcf, n_loci)
#'

vcf_sub_loci <- function(vcf, n_loci = 1000) {
  gt <- vcfR::extract.gt(vcf)
  # get number of snps in vcf
  n_snps <- nrow(gt)
<<<<<<< HEAD

  rows_to_keep <- sort(sample(1:n_snps, n_loci))
=======
  
  # subsample and keep the same order of snps
  x <- sort(sample(1:n_snps, n_loci))
>>>>>>> 61eb88d3

  vcf <- vcf[rows_to_keep, ]

  return(vcf)
}<|MERGE_RESOLUTION|>--- conflicted
+++ resolved
@@ -19,14 +19,9 @@
   gt <- vcfR::extract.gt(vcf)
   # get number of snps in vcf
   n_snps <- nrow(gt)
-<<<<<<< HEAD
 
+  # subsample and keep the same order of snps
   rows_to_keep <- sort(sample(1:n_snps, n_loci))
-=======
-  
-  # subsample and keep the same order of snps
-  x <- sort(sample(1:n_snps, n_loci))
->>>>>>> 61eb88d3
 
   vcf <- vcf[rows_to_keep, ]
 
